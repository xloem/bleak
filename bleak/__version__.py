# -*- coding: utf-8 -*-

<<<<<<< HEAD
__version__ = "0.10.0"
=======
__version__ = "0.11.0a1"
>>>>>>> 79d1c4eb
<|MERGE_RESOLUTION|>--- conflicted
+++ resolved
@@ -1,7 +1,3 @@
 # -*- coding: utf-8 -*-
 
-<<<<<<< HEAD
-__version__ = "0.10.0"
-=======
-__version__ = "0.11.0a1"
->>>>>>> 79d1c4eb
+__version__ = "0.11.0a1"