import asyncio
import logging
import pathlib
from typing import Callable, Union, List

from Foundation import NSArray

from bleak.backends.corebluetooth.CentralManagerDelegate import CentralManagerDelegate
from bleak.backends.corebluetooth.utils import cb_uuid_to_str
from bleak.backends.device import BLEDevice
from bleak.backends.scanner import BaseBleakScanner, AdvertisementData

logger = logging.getLogger(__name__)
_here = pathlib.Path(__file__).parent


class BleakScannerCoreBluetooth(BaseBleakScanner):
    """The native macOS Bleak BLE Scanner.

    Documentation:
    https://developer.apple.com/documentation/corebluetooth/cbcentralmanager

    CoreBluetooth doesn't explicitly use Bluetooth addresses to identify peripheral
    devices because private devices may obscure their Bluetooth addresses. To cope
    with this, CoreBluetooth utilizes UUIDs for each peripheral. Bleak uses
    this for the BLEDevice address on macOS.

    Keyword Args:
        timeout (double): The scanning timeout to be used, in case of missing
          ``stopScan_`` method.

    """

    def __init__(self, **kwargs):
        super(BleakScannerCoreBluetooth, self).__init__(**kwargs)
        self._callback = None
        self._identifiers = None
        self._manager = CentralManagerDelegate.alloc().init()
        self._timeout = kwargs.get("timeout", 5.0)

    async def start(self):
        self._identifiers = {}

        def callback(p, a, r):
            # update identifiers for scanned device
            self._identifiers.setdefault(p.identifier(), {}).update(a)

            # Process service data
            service_data_dict_raw = a.get("kCBAdvDataServiceData", {})
            service_data = {
                cb_uuid_to_str(k): bytes(v) for k, v in service_data_dict_raw.items()
            }

            # Process manufacturer data into a more friendly format
            manufacturer_binary_data = a.get("kCBAdvDataManufacturerData")
            manufacturer_data = {}
            if manufacturer_binary_data:
                manufacturer_id = int.from_bytes(
                    manufacturer_binary_data[0:2], byteorder="little"
                )
                manufacturer_value = bytes(manufacturer_binary_data[2:])
                manufacturer_data[manufacturer_id] = manufacturer_value

            advertisement_data = AdvertisementData(
                address=p.identifier().UUIDString(),
                local_name=p.name() or "Unknown",
                rssi=r,
                manufacturer_data=manufacturer_data,
                service_data=service_data,
                service_uuids=[
                    cb_uuid_to_str(u) for u in a.get("kCBAdvDataServiceUUIDs", [])
                ],
                platform_data=(p, a, r),
            )

            self._callback(advertisement_data)

        self._manager.callbacks[id(self)] = callback
        self._manager.start_scan({})

    async def stop(self):
        del self._manager.callbacks[id(self)]
        try:
            await self._manager.stop_scan()
        except Exception as e:
            logger.warning("stopScan method could not be called: {0}".format(e))

    async def set_scanning_filter(self, **kwargs):
        """Set scanning filter for the scanner.

        .. note::

            This is not implemented for macOS yet.

        Raises:

           ``NotImplementedError``

        """
        raise NotImplementedError(
            "Need to evaluate which macOS versions to support first..."
        )

    async def get_discovered_devices(self) -> List[BLEDevice]:
        found = []
        peripherals = self._manager.central_manager.retrievePeripheralsWithIdentifiers_(
<<<<<<< HEAD
            self._identifiers.keys()
=======
            NSArray(self._identifiers.keys()),
>>>>>>> 3ce9448e
        )

        for i, peripheral in enumerate(peripherals):
            address = peripheral.identifier().UUIDString()
            name = peripheral.name() or "Unknown"
            details = peripheral

            advertisementData = self._identifiers[peripheral.identifier()]
            manufacturer_binary_data = advertisementData.get(
                "kCBAdvDataManufacturerData"
            )
            manufacturer_data = {}
            if manufacturer_binary_data:
                manufacturer_id = int.from_bytes(
                    manufacturer_binary_data[0:2], byteorder="little"
                )
                manufacturer_value = bytes(manufacturer_binary_data[2:])
                manufacturer_data = {manufacturer_id: manufacturer_value}

            uuids = [
                cb_uuid_to_str(u)
                for u in advertisementData.get("kCBAdvDataServiceUUIDs", [])
            ]

            found.append(
                BLEDevice(
                    address,
                    name,
                    details,
                    uuids=uuids,
                    manufacturer_data=manufacturer_data,
                    delegate=self._manager.central_manager.delegate(),
                )
            )

        return found

    def register_detection_callback(self, callback: Callable):
        """Set a function to act as callback on discovered devices or devices with changed properties.

        Args:
            callback: Function accepting three arguments:
             peripheral
             advertisementData
             rssi

        """
        self._callback = callback

    @classmethod
    async def find_device_by_address(
        cls, device_identifier: str, timeout: float = 10.0, **kwargs
    ) -> Union[BLEDevice, None]:
        """A convenience method for obtaining a ``BLEDevice`` object specified by macOS UUID address.

        Args:
            device_identifier (str): The Bluetooth address of the Bluetooth peripheral.
            timeout (float): Optional timeout to wait for detection of specified peripheral before giving up. Defaults to 10.0 seconds.

        Returns:
            The ``BLEDevice`` sought or ``None`` if not detected.

        """
        loop = asyncio.get_event_loop()
        stop_scanning_event = asyncio.Event()
        device_identifier = device_identifier.lower()
        scanner = cls(timeout=timeout)

        def stop_if_detected(advertisement_data: AdvertisementData):
            peripheral = advertisement_data.platform_data[0]

            if str(peripheral.identifier().UUIDString()).lower() == device_identifier:
                loop.call_soon_threadsafe(stop_scanning_event.set)

        return await scanner._find_device_by_address(
            device_identifier, stop_scanning_event, stop_if_detected, timeout
        )

    # macOS specific methods

    @property
    def is_scanning(self):
        # TODO: Evaluate if newer macOS than 10.11 has isScanning.
        try:
            return self._manager.isScanning_
        except Exception:
            return None<|MERGE_RESOLUTION|>--- conflicted
+++ resolved
@@ -104,11 +104,7 @@
     async def get_discovered_devices(self) -> List[BLEDevice]:
         found = []
         peripherals = self._manager.central_manager.retrievePeripheralsWithIdentifiers_(
-<<<<<<< HEAD
-            self._identifiers.keys()
-=======
             NSArray(self._identifiers.keys()),
->>>>>>> 3ce9448e
         )
 
         for i, peripheral in enumerate(peripherals):
